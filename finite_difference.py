--- conflicted
+++ resolved
@@ -977,9 +977,6 @@
         f_payoff = 0.
         for f_q, f_K in zip(self.l_Q, self.l_K):
             f_payoff += max(0, f_asset_price - f_K)*f_q
-<<<<<<< HEAD
-        return f_payoff
-=======
         return f_payoff
 
 
@@ -1364,5 +1361,4 @@
         f_rtn = 0.
         for f_qty, f_K in zip(self.l_qty, self.l_strike):
             f_rtn += (max(q * (f_asset_price - f_K), 0) * f_qty)
-        return f_rtn
->>>>>>> 4854486c
+        return f_rtn